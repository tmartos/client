--- conflicted
+++ resolved
@@ -109,23 +109,13 @@
     path = NULL;
     return -1;
     break;
-<<<<<<< HEAD
-=======
   }
 
   h = _hash_of_file(ctx, file );
   if( h == 0 ) {
     return -1;
->>>>>>> 867595e1
-  }
-  h = _hash_of_file(ctx, file );
-  // FIXME: What if h == 0?
-
-<<<<<<< HEAD
-  size = sizeof(csync_file_stat_t) + strlen(file) + 1;
-=======
+  }
   size = sizeof(csync_file_stat_t) + len + 1;
->>>>>>> 867595e1
 
   st = c_malloc(size);
   if (st == NULL) {
@@ -269,7 +259,6 @@
     enum csync_ftw_flags_e flag) {
   int rc = -1;
   int type = CSYNC_FTW_TYPE_SKIP;
-<<<<<<< HEAD
   csync_file_stat_t *st = NULL;
   uint64_t h;
 
@@ -298,23 +287,6 @@
     SAFE_FREE(st);
 
     type = CSYNC_FTW_TYPE_SKIP;
-=======
-
-  switch (flag) {
-  case CSYNC_FTW_FLAG_FILE:
-    CSYNC_LOG(CSYNC_LOG_PRIORITY_TRACE, "file: %s", file);
-    type = CSYNC_FTW_TYPE_FILE;
-    break;
-  case CSYNC_FTW_FLAG_DIR: /* enter directory */
-    CSYNC_LOG(CSYNC_LOG_PRIORITY_TRACE, "directory: %s", file);
-    type = CSYNC_FTW_TYPE_DIR;
-    break;
-  case CSYNC_FTW_FLAG_NSTAT: /* not statable file */
-    /* if file was here before and now is not longer stat-able, still
-     * add it to the db, otherwise not. */
-    CSYNC_LOG(CSYNC_LOG_PRIORITY_TRACE, "non statable file: %s", file);
-    type = CSYNC_FTW_TYPE_FILE;
->>>>>>> 867595e1
     break;
   case CSYNC_FTW_FLAG_SLINK:
     CSYNC_LOG(CSYNC_LOG_PRIORITY_TRACE, "symlink: %s - not supported", file);
