/*
 * Copyright (C) by Olivier Goffart <ogoffart@owncloud.com>
 *
 * This program is free software; you can redistribute it and/or modify
 * it under the terms of the GNU General Public License as published by
 * the Free Software Foundation; either version 2 of the License, or
 * (at your option) any later version.
 *
 * This program is distributed in the hope that it will be useful, but
 * WITHOUT ANY WARRANTY; without even the implied warranty of MERCHANTABILITY
 * or FITNESS FOR A PARTICULAR PURPOSE. See the GNU General Public License
 * for more details.
 */
#pragma once

#include "owncloudpropagator.h"
#include "networkjobs.h"

#include <QBuffer>
#include <QFile>
#include <QDebug>

<<<<<<< HEAD
namespace OCC {
=======
namespace Mirall {
class BandwidthManager;
>>>>>>> 3f5887cc

class UploadDevice : public QIODevice {
    Q_OBJECT
public:
    QPointer<QIODevice> _file;
    qint64 _read;
    qint64 _size;
    qint64 _start;
    BandwidthManager* _bandwidthManager;

    qint64 _bandwidthQuota;
    qint64 _readWithProgress;

    UploadDevice(QIODevice *file,  qint64 start, qint64 size, BandwidthManager *bwm);
    ~UploadDevice();
    virtual qint64 writeData(const char* , qint64 );
    virtual qint64 readData(char* data, qint64 maxlen);
    virtual bool atEnd() const;
    virtual qint64 size() const;
    qint64 bytesAvailable() const;
    virtual bool isSequential() const;
    virtual bool seek ( qint64 pos );

    void setBandwidthLimited(bool);
    bool isBandwidthLimited() { return _bandwidthLimited; }
    void setChoked(bool);
    bool isChoked() { return _choked; }
    void giveBandwidthQuota(qint64 bwq);
private:
    bool _bandwidthLimited; // if _bandwidthQuota will be used
    bool _choked; // if upload is paused (readData() will return 0)
protected slots:
    void slotJobUploadProgress(qint64 sent, qint64 t);
};

class PUTFileJob : public AbstractNetworkJob {
    Q_OBJECT
    QSharedPointer<QIODevice> _device;
    QMap<QByteArray, QByteArray> _headers;
    QString _errorString;

public:
    // Takes ownership of the device
    explicit PUTFileJob(Account* account, const QString& path, QIODevice *device,
                        const QMap<QByteArray, QByteArray> &headers, int chunk, QObject* parent = 0)
        : AbstractNetworkJob(account, path, parent), _device(device), _headers(headers), _chunk(chunk) {}

    int _chunk;

    virtual void start() Q_DECL_OVERRIDE;

    virtual bool finished() Q_DECL_OVERRIDE {
        emit finishedSignal();
        return true;
    }

    QString errorString() {
        return _errorString.isEmpty() ? reply()->errorString() : _errorString;
    };

    virtual void slotTimeout() Q_DECL_OVERRIDE;


signals:
    void finishedSignal();
    void uploadProgress(qint64,qint64);
};

class PollJob : public AbstractNetworkJob {
    Q_OBJECT
    SyncJournalDb *_journal;
    QString _localPath;
public:
    SyncFileItem _item;
    // Takes ownership of the device
    explicit PollJob(Account* account, const QString &path, const SyncFileItem &item,
                     SyncJournalDb *journal, const QString &localPath, QObject *parent)
        : AbstractNetworkJob(account, path, parent), _journal(journal), _localPath(localPath), _item(item) {}

    void start() Q_DECL_OVERRIDE;
    bool finished() Q_DECL_OVERRIDE;
    void slotTimeout() Q_DECL_OVERRIDE {
//      emit finishedSignal(false);
//      deleteLater();
        qDebug() << Q_FUNC_INFO;
        reply()->abort();
    }

signals:
    void finishedSignal();
};


class PropagateUploadFileQNAM : public PropagateItemJob {
    Q_OBJECT
    QFile *_file;
    int _startChunk;
    int _currentChunk;
    int _chunkCount;
    int _transferId;
    QElapsedTimer _duration;
    QVector<PUTFileJob*> _jobs;
    bool _finished;
public:
    PropagateUploadFileQNAM(OwncloudPropagator* propagator,const SyncFileItem& item)
        : PropagateItemJob(propagator, item), _startChunk(0), _currentChunk(0), _chunkCount(0), _transferId(0), _finished(false) {}
    void start() Q_DECL_OVERRIDE;
private slots:
    void slotPutFinished();
    void slotPollFinished();
    void slotUploadProgress(qint64,qint64);
    void abort() Q_DECL_OVERRIDE;
    void startNextChunk();
    void finalize(const SyncFileItem&);
    void slotJobDestroyed(QObject *job);
private:
    void startPollJob(const QString& path);
};

}
<|MERGE_RESOLUTION|>--- conflicted
+++ resolved
@@ -20,12 +20,8 @@
 #include <QFile>
 #include <QDebug>
 
-<<<<<<< HEAD
 namespace OCC {
-=======
-namespace Mirall {
 class BandwidthManager;
->>>>>>> 3f5887cc
 
 class UploadDevice : public QIODevice {
     Q_OBJECT
